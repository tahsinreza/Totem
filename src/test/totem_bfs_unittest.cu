--- conflicted
+++ resolved
@@ -20,24 +20,9 @@
 // http://code.google.com/p/googletest/source/browse/trunk/samples/sample7_unittest.cc
 
 typedef error_t(*BFSFunction)(graph_t*, vid_t, cost_t*);
-<<<<<<< HEAD
-typedef error_t(*BFSHybrid)(vid_t, cost_t*);
-
-// This is to allow testing the vanilla bfs functions and the hybrid one
-// that is based on the framework. Note that have a different signature
-// of the hybrid algorithm forced this work-around.
-typedef struct bfs_param_s {
-  totem_attr_t* attr;   // totem attributes for totem-based tests
-  BFSFunction   func;   // the vanilla bfs function if attr is NULL
-  BFSHybrid     hybrid_func;
-} bfs_param_t;
-
-class BFSTest : public TestWithParam<bfs_param_t*> {
-=======
 typedef error_t(*BFSHybridFunction)(vid_t, cost_t*);
 
 class BFSTest : public TestWithParam<test_param_t*> {
->>>>>>> ea36706a
  public:
   virtual void SetUp() {
     // Ensure the minimum CUDA architecture is supported
@@ -54,17 +39,12 @@
   error_t TestGraph(vid_t src) {
     if (_bfs_param->attr) {
       _bfs_param->attr->push_msg_size = 1;
-      _bfs_param->attr->pull_msg_size = 1;
       if (totem_init(_graph, _bfs_param->attr) == FAILURE) {
         return FAILURE;
       }
-<<<<<<< HEAD
-      error_t err = _bfs_param->hybrid_func(src, _cost);
-=======
       BFSHybridFunction func =
           reinterpret_cast<BFSHybridFunction>(_bfs_param->func);
       error_t err = func(src, _cost);
->>>>>>> ea36706a
       totem_finalize();
       return err;
     }
@@ -78,7 +58,6 @@
   graph_t*      _graph;
   cost_t*       _cost;
 };
-
 
 // Tests BFS for empty graphs.
 TEST_P(BFSTest, Empty) {
@@ -243,67 +222,6 @@
   EXPECT_EQ(FAILURE, TestGraph(_graph->vertex_count));
 }
 
-<<<<<<< HEAD
-// TODO(lauro): Add test cases for not well defined structures.
-
-// Values() seems to accept only pointers, hence the possible parameters
-// are defined here, and a pointer to each of them is used.
-bfs_param_t bfs_params[] = {
-  {NULL, &bfs_cpu, NULL},
-  {NULL, &bfs_bu_cpu, NULL},
-  {NULL, &bfs_queue_cpu, NULL},
-  {NULL, &bfs_gpu, NULL},
-  {NULL, &bfs_bu_gpu, NULL},
-  {NULL, &bfs_vwarp_gpu, NULL},
-  {&totem_attrs[0], NULL, bfs_hybrid},
-  {&totem_attrs[1], NULL, bfs_hybrid},
-  {&totem_attrs[2], NULL, bfs_hybrid},
-  {&totem_attrs[3], NULL, bfs_hybrid},
-  {&totem_attrs[4], NULL, bfs_hybrid},
-  {&totem_attrs[5], NULL, bfs_hybrid},
-  {&totem_attrs[6], NULL, bfs_hybrid},
-  {&totem_attrs[7], NULL, bfs_hybrid},
-  {&totem_attrs[8], NULL, bfs_hybrid},
-  {&totem_attrs[9], NULL, bfs_hybrid},
-  {&totem_attrs[10],NULL, bfs_hybrid},
-  {&totem_attrs[11],NULL, bfs_hybrid},
-  {&totem_attrs[12],NULL, bfs_hybrid},
-  {&totem_attrs[13],NULL, bfs_hybrid},
-  {&totem_attrs[14],NULL, bfs_hybrid},
-  {&totem_attrs[15],NULL, bfs_hybrid},
-  {&totem_attrs[16],NULL, bfs_hybrid},
-  {&totem_attrs[17],NULL, bfs_hybrid},
-  {&totem_attrs[18],NULL, bfs_hybrid},
-  {&totem_attrs[19],NULL, bfs_hybrid},
-  {&totem_attrs[20],NULL, bfs_hybrid},
-  {&totem_attrs[21],NULL, bfs_hybrid},
-  {&totem_attrs[22],NULL, bfs_hybrid},
-  {&totem_attrs[23],NULL, bfs_hybrid},
-  {&totem_attrs[0], NULL, bfs_stepwise_hybrid},
-  {&totem_attrs[1], NULL, bfs_stepwise_hybrid},
-  {&totem_attrs[2], NULL, bfs_stepwise_hybrid},
-  {&totem_attrs[3], NULL, bfs_stepwise_hybrid},
-  {&totem_attrs[4], NULL, bfs_stepwise_hybrid},
-  {&totem_attrs[5], NULL, bfs_stepwise_hybrid},
-  {&totem_attrs[6], NULL, bfs_stepwise_hybrid},
-  {&totem_attrs[7], NULL, bfs_stepwise_hybrid},
-  {&totem_attrs[8], NULL, bfs_stepwise_hybrid},
-  {&totem_attrs[9], NULL, bfs_stepwise_hybrid},
-  {&totem_attrs[10],NULL, bfs_stepwise_hybrid},
-  {&totem_attrs[11],NULL, bfs_stepwise_hybrid},
-  {&totem_attrs[12],NULL, bfs_stepwise_hybrid},
-  {&totem_attrs[13],NULL, bfs_stepwise_hybrid},
-  {&totem_attrs[14],NULL, bfs_stepwise_hybrid},
-  {&totem_attrs[15],NULL, bfs_stepwise_hybrid},
-  {&totem_attrs[16],NULL, bfs_stepwise_hybrid},
-  {&totem_attrs[17],NULL, bfs_stepwise_hybrid},
-  {&totem_attrs[18],NULL, bfs_stepwise_hybrid},
-  {&totem_attrs[19],NULL, bfs_stepwise_hybrid},
-  {&totem_attrs[20],NULL, bfs_stepwise_hybrid},
-  {&totem_attrs[21],NULL, bfs_stepwise_hybrid},
-  {&totem_attrs[22],NULL, bfs_stepwise_hybrid},
-  {&totem_attrs[23],NULL, bfs_stepwise_hybrid}
-=======
 // Defines the set of BFS vanilla implementations to be tested. To test
 // a new implementation, simply add it to the set below.
 void* bfs_vanilla_funcs[] = {
@@ -320,7 +238,6 @@
 // a new implementation, simply add it to the set below.
 void* bfs_hybrid_funcs[] = {
   reinterpret_cast<void*>(&bfs_hybrid),
->>>>>>> ea36706a
 };
 const int bfs_hybrid_count = STATIC_ARRAY_COUNT(bfs_hybrid_funcs);
 
@@ -329,7 +246,6 @@
 static const int bfs_params_count = bfs_vanilla_count +
     bfs_hybrid_count * hybrid_configurations_count;
 static test_param_t* bfs_params[bfs_params_count];
-
 
 // From Google documentation:
 // In order to run value-parameterized tests, we need to instantiate them,
@@ -337,72 +253,12 @@
 //
 // Values() receives a list of parameters and the framework will execute the
 // whole set of tests BFSTest for each element of Values()
-<<<<<<< HEAD
-// TODO: We are only able to use 50 test cases, add more to do the last few.
-INSTANTIATE_TEST_CASE_P(BFSGPUAndCPUTest, BFSTest, Values(&bfs_params[0],
-                                                          &bfs_params[1],
-                                                          &bfs_params[2],
-                                                          &bfs_params[3],
-                                                          &bfs_params[4],
-                                                          &bfs_params[5],
-                                                          &bfs_params[6],
-                                                          &bfs_params[7],
-                                                          &bfs_params[8],
-                                                          &bfs_params[9],
-                                                          &bfs_params[10],
-                                                          &bfs_params[11],
-                                                          &bfs_params[12],
-                                                          &bfs_params[13],
-                                                          &bfs_params[14],
-                                                          &bfs_params[15],
-                                                          &bfs_params[16],
-                                                          &bfs_params[17],
-                                                          &bfs_params[18],
-                                                          &bfs_params[19],
-                                                          &bfs_params[20],
-                                                          &bfs_params[21],
-                                                          &bfs_params[22],
-                                                          &bfs_params[23],
-                                                          &bfs_params[24],
-                                                          &bfs_params[25],
-                                                          &bfs_params[26],
-                                                          &bfs_params[27],
-                                                          &bfs_params[28],
-                                                          &bfs_params[29],
-                                                          &bfs_params[30],
-                                                          &bfs_params[31],
-                                                          &bfs_params[32],
-                                                          &bfs_params[33],
-                                                          &bfs_params[34],
-                                                          &bfs_params[35],
-                                                          &bfs_params[36],
-                                                          &bfs_params[37],
-                                                          &bfs_params[38],
-                                                          &bfs_params[39],
-                                                          &bfs_params[40],
-                                                          &bfs_params[41],
-                                                          &bfs_params[42],
-                                                          &bfs_params[43],
-                                                          &bfs_params[44],
-                                                          &bfs_params[45],
-                                                          &bfs_params[46],
-                                                          &bfs_params[47],
-                                                          &bfs_params[48],
-                                                          &bfs_params[49]/*,
-                                                          &bfs_params[50],
-                                                          &bfs_params[51],
-                                                          &bfs_params[52],
-                                                          &bfs_params[53]*/
-                                                          ));
-
-=======
 INSTANTIATE_TEST_CASE_P(BFSGPUAndCPUTest, BFSTest,
                         ValuesIn(GetParameters(
                             bfs_params, bfs_params_count,
                             bfs_vanilla_funcs, bfs_vanilla_count,
                             bfs_hybrid_funcs, bfs_hybrid_count),
                                  bfs_params + bfs_params_count));
->>>>>>> ea36706a
 #else
 
 // From Google documentation:
